--- conflicted
+++ resolved
@@ -40,11 +40,8 @@
 tools/clang
 # LLDB, which is tracked independently.
 tools/lldb
-<<<<<<< HEAD
 cbuild/
-=======
 # lld, which is tracked independently.
 tools/lld
 # Sphinx build tree, if building in-source dir.
 docs/_build
->>>>>>> 4949e98c
